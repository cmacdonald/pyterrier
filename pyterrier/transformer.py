
import types
from matchpy import ReplacementRule, Wildcard, Symbol, Operation, Arity, replace_all, Pattern, CustomConstraint
<<<<<<< HEAD
import pandas as pd
=======
from warnings import warn
import pandas as pd
from .model import add_ranks
>>>>>>> 3b28428a

LAMBDA = lambda:0
def is_lambda(v):
    return isinstance(v, type(LAMBDA)) and v.__name__ == LAMBDA.__name__
       
def is_transformer(v):
    if isinstance(v, TransformerBase):
        return True
    return False

def get_transformer(v):
    ''' 
        Used to coerce functions, lambdas etc into transformers 
    '''

    if isinstance(v, Wildcard):
        # get out of jail for matchpy
        return v
    if is_transformer(v):
        return v
    if is_lambda(v):
        return LambdaPipeline(v)
    if isinstance(v, types.FunctionType):
        return LambdaPipeline(v)
    if isinstance(v, pd.DataFrame):
        return SourceTransformer(v)
    raise ValueError("Passed parameter %s of type %s cannot be coerced into a transformer" % (str(v), type(v)))

rewrites_setup = False
rewrite_rules = []

def setup_rewrites():
    from .batchretrieve import BatchRetrieve, FeaturesBatchRetrieve
    #three arbitrary "things".
    x = Wildcard.dot('x')
    xs = Wildcard.plus('xs')
    y = Wildcard.dot('y')
    z = Wildcard.dot('z')
    # two different match retrives
    _br1 = Wildcard.symbol('_br1', BatchRetrieve)
    _br2 = Wildcard.symbol('_br2', BatchRetrieve)
    _fbr = Wildcard.symbol('_fbr', FeaturesBatchRetrieve)
    
    # batch retrieves for the same index
    BR_index_matches = CustomConstraint(lambda _br1, _br2: _br1.indexref == _br2.indexref)
    BR_FBR_index_matches = CustomConstraint(lambda _br1, _fbr: _br1.indexref == _fbr.indexref)
    
    # rewrite nested binary feature unions into one single polyadic feature union
    rewrite_rules.append(ReplacementRule(
        Pattern(FeatureUnionPipeline(x, FeatureUnionPipeline(y,z)) ),
        lambda x, y, z: FeatureUnionPipeline(x,y,z)
    ))
    rewrite_rules.append(ReplacementRule(
        Pattern(FeatureUnionPipeline(FeatureUnionPipeline(x,y), z) ),
        lambda x, y, z: FeatureUnionPipeline(x,y,z)
    ))
    rewrite_rules.append(ReplacementRule(
        Pattern(FeatureUnionPipeline(FeatureUnionPipeline(x,y), xs) ),
        lambda x, y, xs: FeatureUnionPipeline(*[x,y]+list(xs))
    ))

    # rewrite nested binary compose into one single polyadic compose
    rewrite_rules.append(ReplacementRule(
        Pattern(ComposedPipeline(x, ComposedPipeline(y,z)) ),
        lambda x, y, z: ComposedPipeline(x,y,z)
    ))
    rewrite_rules.append(ReplacementRule(
        Pattern(ComposedPipeline(ComposedPipeline(x,y), z) ),
        lambda x, y, z: ComposedPipeline(x,y,z)
    ))
    rewrite_rules.append(ReplacementRule(
        Pattern(ComposedPipeline(ComposedPipeline(x,y), xs) ),
        lambda x, y, xs: ComposedPipeline(*[x,y]+list(xs))
    ))

    # rewrite batch a feature union of BRs into an FBR
    rewrite_rules.append(ReplacementRule(
        Pattern(FeatureUnionPipeline(_br1, _br2), BR_index_matches),
        lambda _br1, _br2: FeaturesBatchRetrieve(_br1.indexref, ["WMODEL:" + _br1.controls["wmodel"], "WMODEL:" + _br2.controls["wmodel"]])
    ))

    def push_fbr_earlier(_br1, _fbr):
        #TODO copy more attributes
        _fbr.controls["wmodel"] = _br1.controls["wmodel"]
        return _fbr

    # rewrite a BR followed by a FBR into a FBR
    rewrite_rules.append(ReplacementRule(
        Pattern(ComposedPipeline(_br1, _fbr), BR_FBR_index_matches),
        push_fbr_earlier
    ))

    global rewrites_setup
    rewrites_setup = True


class Scalar(Symbol):
    def __init__(self, name, value):
        super().__init__(name)
        self.value = value

class TransformerBase:
    '''
        Base class for all transformers. Implements the various operators >> + * | & 
        as well as the compile() for rewriting complex pipelines into more simples ones.
    '''

    def transform(self, topics_or_res : pd.DataFrame) -> pd.DataFrame:
        '''
            Abstract method for all transformations. Typically takes as input a Pandas
            DataFrame, and also returns one.
        '''
        pass

    def compile(self):
        '''
            Rewrites this pipeline by applying of the Matchpy rules in rewrite_rules.
        '''
        if not rewrites_setup:
            setup_rewrites()
        print("Applying %d rules" % len(rewrite_rules))
        return replace_all(self, rewrite_rules)

    def __call__(self, *args, **kwargs):
        return self.transform(*args, **kwargs)

    def __rshift__(self, right):
        return ComposedPipeline(self, right)

    def __rrshift__(self, left):
        return ComposedPipeline(left, self)

    def __add__(self, right):
        return CombSumTransformer(self, right)

    def __pow__(self, right):
        return FeatureUnionPipeline(self, right)

    def __mul__(self, rhs):
        assert isinstance(rhs, int) or isinstance(rhs, float)
        return ScalarProductTransformer(self, rhs)

    def __rmul__(self, lhs):
        assert isinstance(lhs, int) or isinstance(lhs, float)
        return ScalarProductTransformer(self, lhs)

    def __or__(self, right):
        return SetUnionTransformer(self, right)

    def __and__(self, right):
        return SetIntersectionTransformer(self, right)

    def __mod__(self, right):
        assert isinstance(right, int)
        return RankCutoffTransformer(self, right)

    def __xor__(self, right):
        return ConcatenateTransformer(self, right)

    def __invert__(self):
        from .cache import ChestCacheTransformer
        return ChestCacheTransformer(self)

    def transform_gen(self, input, batch_size=1):
        docno_provided = "docno" in input.columns
        docid_provided = "docid" in input.columns
        
        if docno_provided or docid_provided:
            queries = input[["qid"]].drop_duplicates()
        else:
            queries = input
        batch=[]      
        for query in queries.itertuples():
            if len(batch) == batch_size:
                batch_topics = pd.concat(batch)
                batch=[]
                yield self.transform(batch_topics)
            batch.append(input[input["qid"] == query.qid])
        if len(batch) > 0:
            batch_topics = pd.concat(batch)
            yield self.transform(batch_topics)
        

        

    
class EstimatorBase(TransformerBase):
    '''
        This is a base class for things that can be fitted.
    '''
    def fit(self, topics_or_res_tr, qrels_tr, topics_or_res_va, qrels_va):
        pass

class IdentityTransformer(TransformerBase, Operation):
    arity = Arity.nullary

    def __init__(self, *args, **kwargs):
        super(IdentityTransformer, self).__init__(*args, **kwargs)
    
    def transform(self, topics : pd.DataFrame) -> pd.DataFrame:
        return topics

class SourceTransformer(TransformerBase, Operation):
    '''
    A Transformer that can be used when results have been saved in a dataframe.
    It will select results on qid.
    If a query column is in the dataframe passed in the constructor, this will override any query
    column in the topics dataframe passed to the transform() method.
    '''
    arity = Arity.nullary

    def __init__(self, rtr, **kwargs):
        super().__init__(operands=[], **kwargs)
        self.operands=[]
        self.df = rtr[0]
        self.df_contains_query = "query" in self.df.columns
        assert "qid" in self.df.columns
    
    def transform(self, topics):
        assert "qid" in topics.columns
        columns=["qid"]
        topics_contains_query = "query" in topics.columns
        if not self.df_contains_query and topics_contains_query:
            columns.append("query")
        rtr = topics[columns].merge(self.df, on="qid")
        return rtr

# this class is useful for testing. it returns a copy of the same
# dataframe each time transform is called
class UniformTransformer(TransformerBase, Operation):
    arity = Arity.nullary

    def __init__(self, rtr, **kwargs):
        super().__init__(operands=[], **kwargs)
        self.operands=[]
        self.rtr = rtr[0]
    
    def transform(self, topics):
        rtr = self.rtr.copy()
        return rtr

class BinaryTransformerBase(TransformerBase,Operation):
    arity = Arity.binary

    def __init__(self, operands, **kwargs):
        assert 2 == len(operands)
        super().__init__(operands=operands,  **kwargs)
        self.left = operands[0]
        self.right = operands[1]

class NAryTransformerBase(TransformerBase,Operation):
    arity = Arity.polyadic

    def __init__(self, operands, **kwargs):
        super().__init__(operands=operands, **kwargs)
        models = operands
        self.models = list( map(lambda x : get_transformer(x), models) )

    def __getitem__(self, number):
        '''
            Allows access to the ith transformer.
        '''
        return self.models[number]

    def __len__(self):
        '''
            Returns the number of transformers in the operator.
        '''
        return len(self.models)

class SetUnionTransformer(BinaryTransformerBase):
    '''      
        This operator makes a retrieval set that includes documents that occur in the union (either) of both retrieval sets. 
        For instance, let left and right be pandas dataframes, both with the columns = [qid, query, docno, score], 
        left = [1, "text1", doc1, 0.42] and right = [1, "text1", doc2, 0.24]. 
        Then, left | right will be a dataframe with only the columns [qid, query, docno] and two rows = [[1, "text1", doc1], [1, "text1", doc2]].
                
        In case of duplicated both containing (qid, docno), only the first occurrence will be used.
    '''
    name = "Union"

    def transform(self, topics):
        res1 = self.left.transform(topics)
        res2 = self.right.transform(topics)
        import pandas as pd
        assert isinstance(res1, pd.DataFrame)
        assert isinstance(res2, pd.DataFrame)
        rtr = pd.concat([res1, res2])
        
        on_cols = ["qid", "docno"]     
        rtr = rtr.drop_duplicates(subset=on_cols)
        rtr = rtr.sort_values(by=on_cols)
        rtr.drop(columns=["score", "rank"], inplace=True, errors='ignore')
        return rtr

class SetIntersectionTransformer(BinaryTransformerBase):
    '''
        This operator makes a retrieval set that only includes documents that occur in the intersection of both retrieval sets. 
        For instance, let left and right be pandas dataframes, both with the columns = [qid, query, docno, score], 
        left = [[1, "text1", doc1, 0.42]] (one row) and right = [[1, "text1", doc1, 0.24],[1, "text1", doc2, 0.24]] (two rows).
        Then, left & right will be a dataframe with only the columns [qid, query, docno] and one single row = [[1, "text1", doc1]].
                
        For columns other than (qid, docno), only the left value will be used.
    '''
    name = "Intersect"
    
    def transform(self, topics):
        res1 = self.left.transform(topics)
        res2 = self.right.transform(topics)  
        
        on_cols = ["qid", "docno"]
        rtr = res1.merge(res2, on=on_cols, suffixes=('','_y'))
        rtr.drop(columns=["score", "rank"], inplace=True, errors='ignore')
        return rtr

class CombSumTransformer(BinaryTransformerBase):
    name = "Sum"

    def transform(self, topics_and_res):
        res1 = self.left.transform(topics_and_res)
        res2 = self.right.transform(topics_and_res)
        merged = res1.merge(res2, on=["qid", "docno"])
        merged["score"] = merged["score_x"] + merged["score_y"]
        merged = merged.drop(columns=['score_x', 'score_y'])
        merged = add_ranks(merged)
        return merged

class ConcatenateTransformer(BinaryTransformerBase):
    name = "Concat"
    epsilon = 0.0001

    def transform(self, topics_and_res):
        import pandas as pd
        # take the first set as the top of the ranking
        res1 = self.left.transform(topics_and_res)
        # identify the lowest score for each query
        last_scores = res1[['qid', 'score']].groupby('qid').min().rename(columns={"score" : "_lastscore"})

        # the right hand side will provide the rest of the ranking        
        res2 = self.right.transform(topics_and_res)

        
        intersection = pd.merge(res1[["qid", "docno"]], res2[["qid", "docno"]].reset_index())
        remainder = res2.drop(intersection["index"])

        # we will append documents from remainder to res1
        # but we need to offset the score from each remaining document based on the last score in res1
        # explanation: remainder["score"] - remainder["_firstscore"] - self.epsilon ensures that the
        # first document in remainder has a score of -epsilon; we then add the score of the last document
        # from res1
        first_scores = remainder[['qid', 'score']].groupby('qid').max().rename(columns={"score" : "_firstscore"})

        remainder = remainder.merge(last_scores, on=["qid"]).merge(first_scores, on=["qid"])
        remainder["score"] = remainder["score"] - remainder["_firstscore"] + remainder["_lastscore"] - self.epsilon
        remainder = remainder.drop(columns=["_lastscore",  "_firstscore"])

        # now bring together and re-sort
        # this sort should match trec_eval
        rtr = pd.concat([res1, remainder]).sort_values(by=["qid", "score", "docno"], ascending=[True, False, True]) 

        # recompute the ranks
        rtr = add_ranks(rtr)
        return rtr

class ScalarProductTransformer(BinaryTransformerBase):
    '''
    multiplies the retrieval score by a scalar
    '''
    arity = Arity.binary
    name = "ScalarProd"

    def __init__(self, operands, **kwargs):
        super().__init__(operands, **kwargs)
        self.transformer = operands[0]
        self.scalar = operands[1]

    def transform(self, topics_and_res):
        res = self.transformer.transform(topics_and_res)
        res["score"] = self.scalar * res["score"]
        return res

class RankCutoffTransformer(BinaryTransformerBase):
    '''
    applies a rank cutoff for each query
    '''
    arity = Arity.binary
    name = "RankCutoff"

    def __init__(self, operands, **kwargs):
        operands = [operands[0], Scalar(str(operands[1]), operands[1])] if isinstance(operands[1], int) else operands
        super().__init__(operands, **kwargs)
        self.transformer = operands[0]
        self.cutoff = operands[1]
        if self.cutoff.value % 10 == 9:
            warn("Rank cutoff off-by-one bug #66 now fixed, but you used a cutoff ending in 9. Please check your cutoff value. ", DeprecationWarning, 2)

    def transform(self, topics_and_res):
        res = self.transformer.transform(topics_and_res)
        if not "rank" in res.columns:
            assert False, "require rank to be present in the result set"

        # this assumes that the minimum rank cutoff is model.FIRST_RANK, i.e. 0
        res = res[res["rank"] < self.cutoff.value]
        return res

class LambdaPipeline(TransformerBase):
    """
    This class allows pipelines components to be written as functions or lambdas

    :Example:
    >>> # this pipeline would remove all but the first two documents from a result set
    >>> lp = LambdaPipeline(lambda res : res[res["rank"] < 2])

    """

    def __init__(self, lambdaFn,  *args, **kwargs):
        super().__init__(*args, **kwargs)
        self.fn = lambdaFn

    def transform(self, inputRes):
        fn = self.fn
        return fn(inputRes)

class FeatureUnionPipeline(NAryTransformerBase):
    name = "FUnion"

    def transform(self, inputRes):
        if not "docno" in inputRes.columns and "docid" in inputRes.columns:
            raise ValueError("FeatureUnion operates as a re-ranker, but input did not have either docno or docid columns, found columns were %s" %  str(inputRes.columns))

        num_results = len(inputRes)
        import numpy as np

        # a parent could be a feature union, but it still passes the inputRes directly, so inputRes should never have a features column
        if "features" in inputRes.columns:
            raise ValueError("FeatureUnion operates as a re-ranker. They can be nested, but input should not contain a features column; found columns were %s" %  str(inputRes.columns))
        
        all_results = []

        for i, m in enumerate(self.models):
            #IMPORTANT this .copy() is important, in case an operand transformer changes inputRes
            results = m.transform(inputRes.copy())
            if len(results) == 0:
                raise ValueError("Got no results from %s, expected %d" % (repr(m), num_results) )
            assert not "features_x" in results.columns 
            assert not "features_y" in results.columns
            all_results.append( results )

    
        for i, (m, res) in enumerate(zip(self.models, all_results)):
            #IMPORTANT: dont do this BEFORE calling subsequent feature unions
            if not "features" in res.columns:
                if not "score" in res.columns:
                    raise ValueError("Results from %s did not include either score or features columns, found columns were %s" % (repr(m), str(res.columns)) )

                if len(res) != num_results:
                    warn("Got number of results different expected from %s, expected %d received %d, feature scores for any missing documents be 0, extraneous documents will be removed" % (repr(m), num_results, len(res)))
                    all_results[i] = res = inputRes[["qid", "docno"]].merge(res, on=["qid", "docno"], how="left")
                    res["score"] = res["score"].fillna(value=0)

                res["features"] = res.apply(lambda row : np.array([row["score"]]), axis=1)
                res.drop(columns=["score"], inplace=True)
            assert "features" in res.columns
            #print("%d got %d features from operand %d" % ( id(self) ,   len(results.iloc[0]["features"]), i))

        def _concat_features(row):
            assert isinstance(row["features_x"], np.ndarray)
            assert isinstance(row["features_y"], np.ndarray)
            
            left_features = row["features_x"]
            right_features = row["features_y"]
            return np.concatenate((left_features, right_features))
        
        def _reduce_fn(left, right):
            import pandas as pd
            rtr = pd.merge(left, right, on=["qid", "docno"])
            rtr["features"] = rtr.apply(_concat_features, axis=1)
            rtr.drop(columns=["features_x", "features_y"], inplace=True)
            return rtr
        
        from functools import reduce
        final_DF = reduce(_reduce_fn, all_results)

        # final_DF should have the features column
        assert "features" in final_DF.columns

        # we used .copy() earlier, inputRes should still have no features column
        assert not "features" in inputRes.columns

        # final merge - this brings us the score attribute from any previous transformer
        final_DF = inputRes.merge(final_DF, on=["qid", "docno"])
        # remove the duplicated columns
        final_DF = final_DF.loc[:,~final_DF.columns.duplicated()]
        assert not "features_x" in final_DF.columns 
        assert not "features_y" in final_DF.columns 
        return final_DF

class ComposedPipeline(NAryTransformerBase):
    name = "Compose"
    """ 
    This class allows pipeline components to be chained together using the "then" operator.

    :Example:

    >>> comp = ComposedPipeline([ DPH_br, LambdaPipeline(lambda res : res[res["rank"] < 2])])
    >>> # OR
    >>> # we can even use lambdas as transformers
    >>> comp = ComposedPipeline([DPH_br, lambda res : res[res["rank"] < 2]])
    >>> # this is equivelent
    >>> # comp = DPH_br >> lambda res : res[res["rank"] < 2]]
    """
    
    def transform(self, topics):
        for m in self.models:
            topics = m.transform(topics)
        return topics

    def fit(self, topics_or_res_tr, qrels_tr, topics_or_res_va=None, qrels_va=None):
        """
        This is a default implementation for fitting a pipeline. The assumption is that
        all EstimatorBase be composed with a TransformerBase. It will execute any pre-requisite
        transformers BEFORE executing the fitting the stage.
        """
        for m in self.models:
            if isinstance(m, EstimatorBase):
                m.fit(topics_or_res_tr, qrels_tr, topics_or_res_va, qrels_va)
            else:
                topics_or_res_tr = m.transform(topics_or_res_tr)
                # validation is optional for some learners
                if topics_or_res_va is not None:
                    topics_or_res_va = m.transform(topics_or_res_va)<|MERGE_RESOLUTION|>--- conflicted
+++ resolved
@@ -1,13 +1,9 @@
 
 import types
 from matchpy import ReplacementRule, Wildcard, Symbol, Operation, Arity, replace_all, Pattern, CustomConstraint
-<<<<<<< HEAD
-import pandas as pd
-=======
 from warnings import warn
 import pandas as pd
 from .model import add_ranks
->>>>>>> 3b28428a
 
 LAMBDA = lambda:0
 def is_lambda(v):
