from .utils import Utils
from tqdm import tqdm
from .batchretrieve import BatchRetrieveBase

import pandas as pd
import numpy as np
from tqdm import tqdm

anserini_monkey=False
def init_anserini():
    global anserini_monkey
    if anserini_monkey:
        return

    # jnius monkypatching
    import jnius_config
    anserini_found = False
    for j in jnius_config.get_classpath():
        if "anserini" in j:
            anserini_found = True
            break
    assert anserini_found, 'Anserini jar not found: you should start Pyterrier with '\
        + 'pt.init(boot_packages=["io.anserini:anserini:0.9.2:fatjar"])'
    jnius_config.set_classpath = lambda x: x
    anserini_monkey = True

    #this is the Anserini early rank cutoff rule
    from matchpy import Wildcard, ReplacementRule, Pattern
    from .transformer import RankCutoffTransformer, rewrite_rules
    x = Wildcard.dot('x')
    _brAnserini = Wildcard.symbol('_brAnserini', AnseriniBatchRetrieve)

    def set_k(_brAnserini, x):
        _brAnserini.k = int(x.value)
        return _brAnserini

    rewrite_rules.append(ReplacementRule(
            Pattern(RankCutoffTransformer(_brAnserini, x) ),
            set_k
    ))



class AnseriniBatchRetrieve(BatchRetrieveBase):
    def __init__(self, index_location, k=1000, wmodel="BM25", **kwargs):
        super().__init__(kwargs)
        self.index_location = index_location
        self.k = k
        init_anserini()
        from pyserini.search import pysearch
        self.searcher = pysearch.SimpleSearcher(index_location)
        self.wmodel = wmodel
        self._setsimilarty(wmodel)

    def _setsimilarty(self, wmodel):
        #commented lines are for anserini > 0.9.2
        if wmodel == "BM25":
            self.searcher.object.setBM25Similarity(0.9, 0.4)
            #self.searcher.object.setBM25(self.searcher.object.bm25_k1, self.searcher.object.bm25_b)
        elif wmodel == "QLD":
            self.searcher.object.setLMDirichletSimilarity(1000.0)
            #self.searcher.object.setQLD(self.searcher.object.ql_mu)
        elif wmodel == "TFIDF":
            from jnius import autoclass
            self.searcher.object.similarty = autoclass("org.apache.lucene.search.similarities.ClassicSimilarity")()
        else:
            raise ValueError("wmodel %s not support in AnseriniBatchRetrieve" % wmodel) 

    def _getsimilarty(self, wmodel):
        from jnius import autoclass
        if wmodel == "BM25":
            return autoclass("org.apache.lucene.search.similarities.BM25Similarity")(0.9, 0.4)#(self.searcher.object.bm25_k1, self.searcher.object.bm25_b)
        elif wmodel == "QLD":
            return autoclass("org.apache.lucene.search.similarities.LMDirichletSimilarity")(1000.0)# (self.searcher.object.ql_mu)
        elif wmodel == "TFIDF":
            return autoclass("org.apache.lucene.search.similarities.ClassicSimilarity")()
        else:
            raise ValueError("wmodel %s not support in AnseriniBatchRetrieve" % wmodel) 

    def __str__(self):
        return "AnseriniBatchRetrieve()"

    def __repr__(self):
        return "AnseriniBatchRetrieve("+self.wmodel + ","+self.k+")"
    
    def transform(self, queries):
        """
        Performs the retrieval

        Args:
            queries: String for a single query, list of queries, or a pandas.Dataframe with columns=['qid', 'query']

        Returns:
            pandas.Dataframe with columns=['qid', 'docno', 'rank', 'score']
        """
        results=[]
        if not isinstance(queries, pd.DataFrame):
            queries=Utils.form_dataframe(queries)
        docno_provided = "docno" in queries.columns
        docid_provided = "docid" in queries.columns
        scores_provided = "scores" in queries.columns
        if docid_provided and not docno_provided:
            raise KeyError("Anserini doesnt expose Lucene's internal docids, you need the docnos")
        if docno_provided: #we are re-ranking
            from . import autoclass
            indexreaderutils = autoclass("io.anserini.index.IndexReaderUtils")
            indexreader = self.searcher.object.reader
            rank = 0
            last_qid = None
            sim = self._getsimilarty(self.wmodel)
<<<<<<< HEAD
            for index,row in tqdm(queries.iterrows(), desc=str(self), total=queries.shape[0], unit="d") if self.verbose else queries.iterrows():
                qid = row["qid"]
                query = row["query"]
                docno = row["docno"]
=======
            for row in tqdm(queries.itertuples(), desc=self.name, total=queries.shape[0], unit="d") if self.verbose else queries.itertuples():
                qid = str(row.qid)
                query = row.query
                docno = row.docno
>>>>>>> 7cbdb315
                if last_qid is None or last_qid != qid:
                    rank = 0
                rank += 1
                score = indexreaderutils.computeQueryDocumentScore(indexreader, docno, query, sim)
                results.append([qid, query, docno, rank, score])

        else: #we are searching, no candidate set provided
<<<<<<< HEAD
            for index,row in tqdm(queries.iterrows(), desc=str(self), total=queries.shape[0], unit="q") if self.verbose else queries.iterrows():
=======
            for index,row in tqdm(queries.itertuples(), desc=self.name, total=queries.shape[0], unit="q") if self.verbose else queries.itertuples():
>>>>>>> 7cbdb315
                rank = 0
                qid = str(row.qid)
                query = row.query
                
                hits = self.searcher.search(query, k=self.k)
                for i in range(0, min(len(hits), self.k)):
                    res = [qid, query,hits[i].docid,rank, hits[i].score]
                    rank += 1
                    results.append(res)   
                
        res_dt = pd.DataFrame(results, columns=['qid', 'query'] + ["docno"] + ['rank', 'score'])
        return res_dt<|MERGE_RESOLUTION|>--- conflicted
+++ resolved
@@ -108,17 +108,10 @@
             rank = 0
             last_qid = None
             sim = self._getsimilarty(self.wmodel)
-<<<<<<< HEAD
-            for index,row in tqdm(queries.iterrows(), desc=str(self), total=queries.shape[0], unit="d") if self.verbose else queries.iterrows():
-                qid = row["qid"]
-                query = row["query"]
-                docno = row["docno"]
-=======
-            for row in tqdm(queries.itertuples(), desc=self.name, total=queries.shape[0], unit="d") if self.verbose else queries.itertuples():
+            for row in tqdm(queries.itertuples(), desc=str(self), total=queries.shape[0], unit="d") if self.verbose else queries.itertuples():
                 qid = str(row.qid)
                 query = row.query
                 docno = row.docno
->>>>>>> 7cbdb315
                 if last_qid is None or last_qid != qid:
                     rank = 0
                 rank += 1
@@ -126,11 +119,7 @@
                 results.append([qid, query, docno, rank, score])
 
         else: #we are searching, no candidate set provided
-<<<<<<< HEAD
-            for index,row in tqdm(queries.iterrows(), desc=str(self), total=queries.shape[0], unit="q") if self.verbose else queries.iterrows():
-=======
-            for index,row in tqdm(queries.itertuples(), desc=self.name, total=queries.shape[0], unit="q") if self.verbose else queries.itertuples():
->>>>>>> 7cbdb315
+            for index,row in tqdm(queries.itertuples(), desc=str(self), total=queries.shape[0], unit="q") if self.verbose else queries.itertuples():
                 rank = 0
                 qid = str(row.qid)
                 query = row.query
