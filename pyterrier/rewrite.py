--- conflicted
+++ resolved
@@ -166,7 +166,6 @@
         return pd.DataFrame(results, columns=["qid", "query"])
 
 class DFRQueryExpansion(QueryExpansion):
-
     def __init__(self, *args, qemodel="Bo1", **kwargs):
         super().__init__(*args, **kwargs)
         self.qemodel = qemodel
@@ -240,16 +239,8 @@
         self.fb_docs = fb_docs
         kwargs["qeclass"] = rm
         super().__init__(*args, **kwargs)
-<<<<<<< HEAD
-        
+
     def transform(self, queries_and_docs):
         self.qe.fbTerms = self.fb_terms
         self.qe.fbDocs = self.fb_docs
-        return super().transform(queries_and_docs)
-=======
-
-    def transform(self, queries_and_docs):
-        self.qe.fbTerms = self.fb_terms
-        self.qe.fbDocs = self.fb_docs
-        return super().transform(queries_and_docs)
->>>>>>> 7cbdb315
+        return super().transform(queries_and_docs)