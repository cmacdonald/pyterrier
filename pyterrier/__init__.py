--- conflicted
+++ resolved
@@ -142,7 +142,6 @@
 
 def extend_classpath(mvnpackages):
     assert check_version(5.3), "Terrier 5.3 required for this functionality"
-<<<<<<< HEAD
     if isinstance(mvnpackages, str):
         mvnpackages = [mvnpackages]
     from jnius import autoclass, cast
@@ -152,7 +151,4 @@
     mvnr = ApplicationSetup.getPlugin("MavenResolver")
     assert mvnr is not None
     mvnr = cast("org.terrier.utility.MavenResolver", mvnr)
-    mvnr.addDependencies(thelist)
-=======
-    ApplicationSetup.getPlugin("MavenResolver").addDependencies(mvnpackages)
->>>>>>> 43682bc4
+    mvnr.addDependencies(thelist)