--- conflicted
+++ resolved
@@ -46,24 +46,16 @@
         "termpipelines": "Stopwords,PorterStemmer"
     }
 
+    """
+        Init method
+
+        Args:
+            indexPath: Either a Indexer object(Can be parent indexer or any of its child classes) or a string with the path to the index_dir/data.properties
+            controls(dict): A dictionary with with the control names and values
+            properties(dict): A dictionary with with the control names and values
+            verbose(bool): If True transform method will display progress
+    """
     def __init__(self, indexPath, controls=None, properties=None, verbose=0):
-<<<<<<< HEAD
-=======
-        """
-            Init method
-
-            Args:
-                indexPath: Either a Indexer object(Can be parent indexer or any of its child classes) or a string with the path to the index_dir/data.properties
-                controls(dict): A dictionary with with the control names and values
-                properties(dict): A dictionary with with the control names and values
-                verbose(bool): If True transform method will display progress
-        """
-        if isinstance(indexPath, str) or issubclass(type(indexPath), Indexer):
-            if issubclass(type(indexPath), Indexer):
-                indexPath=indexPath.path
-        else:
-            raise ValueError("First argument needs to be a string with the index location(e.g. path/to/index/data.properties) or an Indexer object")
->>>>>>> 87ff381b
         JIR = autoclass('org.terrier.querying.IndexRef')
         if isinstance(indexPath, JIR):
             indexRef = indexPath
