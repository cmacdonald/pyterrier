from jnius import autoclass, cast
from utils import *
import pandas as pd
import numpy as np
from pyterrier import properties as props
from index import Indexer
from tqdm import tqdm

import time

class BatchRetrieve:
    default_controls={
        "terrierql": "on",
        "parsecontrols": "on",
        "parseql": "on",
        "applypipeline": "on",
        "localmatching": "on",
        "filters": "on",
        "decorate":"on",
        "wmodel": "DPH",
    }

    default_properties={
        "querying.processes":"terrierql:TerrierQLParser,parsecontrols:TerrierQLToControls,parseql:TerrierQLToMatchingQueryTerms,matchopql:MatchingOpQLParser,applypipeline:ApplyTermPipeline,localmatching:LocalManager$ApplyLocalMatching,qe:QueryExpansion,labels:org.terrier.learning.LabelDecorator,filters:LocalManager$PostFilterProcess",
        "querying.postfilters": "decorate:SimpleDecorate,site:SiteFilter,scope:Scope",
        "querying.default.controls": "wmodel:DPH,parsecontrols:on,parseql:on,applypipeline:on,terrierql:on,localmatching:on,filters:on,decorate:on",
        "querying.allowed.controls": "scope,qe,qemodel,start,end,site,scope",
        "termpipelines": "Stopwords,PorterStemmer"
    }

    def __init__(self, indexPath, controls=None, properties=None, verbose=0):
        if isinstance(indexPath, str) or issubclass(type(indexPath), Indexer):
            if issubclass(type(indexPath), Indexer):
                indexPath=indexPath.path
        else:
            raise ValueError("First argument needs to be a string with the index location(e.g. path/to/index/data.properties) or an Indexer object")
        JIR = autoclass('org.terrier.querying.IndexRef')
        indexRef = JIR.of(indexPath)

        self.IndexRef=indexRef
        self.appSetup = autoclass('org.terrier.utility.ApplicationSetup')
        self.verbose=verbose

        self.properties=self.default_properties.copy()
        if type(properties)==type({}):
            for key,value in properties.items():
                self.properties[key]=value

        for key,value in self.properties.items():
            props.put(key,value)
        self.appSetup.bootstrapInitialisation(props)

        self.controls=self.default_controls.copy()
        if type(controls)==type({}):
            for key,value in controls.items():
                self.controls[key]=value

        MF = autoclass('org.terrier.querying.ManagerFactory')
        self.ManagerFactory = MF._from_(indexRef)

    def transform(self,queries):
        results=[]
        queries=Utils.form_dataframe(queries)
        for index,row in tqdm(queries.iterrows()) if self.verbose else queries.iterrows():
            rank = 0
            srq = self.ManagerFactory.newSearchRequest(row['qid'],row['query'])
            for control,value in self.controls.items():
                srq.setControl(control,value)
            self.ManagerFactory.runSearchRequest(srq)
            result=srq.getResults()
            for item in result:
                res = [row['qid'],item.getMetadata("docno"),rank,item.getScore()]
                rank += 1
                # res = [queries.iloc[index]['qid'],item.getMetadata("docno"),item.getScore()]
                results.append(res)
        res_dt=pd.DataFrame(results,columns=['qid','docno','rank','score'])
        return res_dt

    def saveResult(self, result, path):
        res_copy = result.copy()
        res_copy.insert(1, "Q0", "Q0")
        res_copy.insert(5, "wmodel", self.controls["wmodel"])
        res_copy.to_csv(path, sep=" ", header=False, index=False)

    def setControls(self, controls):
        for key, value in controls.items():
            self.controls[key]=value

    def setControl(self, control,value):
        self.controls[control]=value


class FeaturesBatchRetrieve(BatchRetrieve):
    default_controls = BatchRetrieve.default_controls
    default_controls["matching"] = "FatFeaturedScoringMatching,org.terrier.matching.daat.FatFull"
    default_properties = BatchRetrieve.default_properties
    def __init__(self, indexPath, features, controls=None, properties=None, verbose=0):
        props.put("fat.featured.scoring.matching.features",";".join(features))
        super().__init__(indexPath,controls=controls,properties=properties)

    def transform(self,topics):
        results=[]
        queries=Utils.form_dataframe(topics)
<<<<<<< HEAD
        for index,row in tqdm(queries.iterrows()) if self.verbose else queries.iterrows():
            srq = self.ManagerFactory.newSearchRequest(row['qid'],row['query'])
=======
        qid_index = queries.columns.get_loc("qid")
        query_index = queries.columns.get_loc("query")
        for row in queries.itertuples(index=False):
            srq = self.ManagerFactory.newSearchRequest(row[qid_index],row[query_index])
>>>>>>> 988e963e
            for control,value in self.controls.items():
                srq.setControl(control,value)
            self.ManagerFactory.runSearchRequest(srq)
            srq=cast('org.terrier.querying.Request',srq)
            fres=cast('org.terrier.learning.FeaturedResultSet', srq.getResultSet())
            feat_names = fres.getFeatureNames()
            feats_values = []
            for feat in feat_names:
                feats_values.append(fres.getFeatureScores(feat))
            for i in range(fres.getResultSize()):
                elem=[]
                start_time = time.time()
                elem.append(row[qid_index])
                elem.append(fres.getMetaItems("docno")[i])
                elem.append(fres.getScores()[i])
                feats_array = []
                for j in range(len(feats_values)):
                    feats_array.append(feats_values[j][i])
                feats_array = np.array(feats_array)
                start_time = time.time()
                elem.append(feats_array)
                results.append(elem)

        res_dt=pd.DataFrame(results, columns=["qid", "docno", "score", "features"])
        return res_dt<|MERGE_RESOLUTION|>--- conflicted
+++ resolved
@@ -101,15 +101,8 @@
     def transform(self,topics):
         results=[]
         queries=Utils.form_dataframe(topics)
-<<<<<<< HEAD
         for index,row in tqdm(queries.iterrows()) if self.verbose else queries.iterrows():
             srq = self.ManagerFactory.newSearchRequest(row['qid'],row['query'])
-=======
-        qid_index = queries.columns.get_loc("qid")
-        query_index = queries.columns.get_loc("query")
-        for row in queries.itertuples(index=False):
-            srq = self.ManagerFactory.newSearchRequest(row[qid_index],row[query_index])
->>>>>>> 988e963e
             for control,value in self.controls.items():
                 srq.setControl(control,value)
             self.ManagerFactory.runSearchRequest(srq)
@@ -122,7 +115,7 @@
             for i in range(fres.getResultSize()):
                 elem=[]
                 start_time = time.time()
-                elem.append(row[qid_index])
+                elem.append(row["qid"])
                 elem.append(fres.getMetaItems("docno")[i])
                 elem.append(fres.getScores()[i])
                 feats_array = []
